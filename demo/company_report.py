--- conflicted
+++ resolved
@@ -79,11 +79,6 @@
     for index, headline, blurb, link, _ in news_df.itertuples(name=None):
         styling += generate_news_card(headline, blurb, link, index)
     return styling
-<<<<<<< HEAD
-
-
-st.set_page_config(layout="wide")
-=======
 
 
 def create_esg_score_plot(score: float, risk_level: str, percentile: int) -> plt.figure:
@@ -120,7 +115,6 @@
     last_price = float(prices_df.iloc[-1]["price"])
     return round((last_price - first_price) / first_price * 100, 3)
 
->>>>>>> 4ec23fcc
 
 docstring_2 = """
 Now that we have our helper functions, we can define the layout of the different data 
@@ -147,51 +141,6 @@
 main.markdown("Further reading: " + get_wikipedia_url_from_db())
 
 # ESG section
-<<<<<<< HEAD
-for score, risk_level, percentile, scrape_date in get_esg_info_from_db().itertuples(
-    name=None, index=False
-):
-    main.subheader(f"ESG Risk Score: {score}")
-
-    fig = plt.figure(figsize=(8, 0.5))
-    ax = fig.add_subplot()
-    ax.set_xlim(0, 100)
-    ax.set_ylim(0, 1)
-
-    # remove everything except x-axis
-    ax.yaxis.set_major_locator(ticker.NullLocator())
-    ax.spines.right.set_color("none")
-    ax.spines.left.set_color("none")
-    ax.spines.top.set_color("none")
-
-    # define tick positions
-    ax.xaxis.set_major_locator(ticker.MultipleLocator(5.00))
-    ax.xaxis.set_minor_locator(ticker.MultipleLocator(1.00))
-    ax.xaxis.set_ticks_position("bottom")
-    ax.tick_params(which="major", width=1.00, length=5, labelsize=7)
-    ax.tick_params(which="minor", width=0.75, length=2.5)
-
-    plt.annotate(
-        f"Risk: {risk_level} \n Percentile: {percentile}",
-        (score, 0),
-        xytext=(score, 1),
-        horizontalalignment="center",
-    )
-    plt.scatter(x=score, y=0, c="red")
-    main.pyplot(fig=fig)
-
-# stock price
-prices_df = get_all_data_from_table("stock_price")
-first_price = float(prices_df.iloc[0]["price"])
-last_price = float(prices_df.iloc[-1]["price"])
-percent_change = round((last_price - first_price) / first_price * 100, 3)
-
-st.subheader(f"Stock Price: {percent_change}%")
-
-prices_df["scrape_date"] = pd.to_datetime(prices_df["scrape_date"])
-
-col1, col2 = st.columns([2,1], gap="large")
-=======
 score, risk_level, percentile = get_esg_info_from_db()
 main.subheader(f"ESG Risk Score: {score}")
 fig = create_esg_score_plot(score, risk_level, percentile)
@@ -206,6 +155,5 @@
 )
 
 col1, col2 = st.columns([2, 1], gap="large")
->>>>>>> 4ec23fcc
 col1.line_chart(prices_df, y="price", x="scrape_date")
 col2.write(prices_df)